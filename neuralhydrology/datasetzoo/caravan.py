<<<<<<< HEAD
from pathlib import Path
from typing import List, Dict, Union, Optional

import pandas as pd
import xarray

from neuralhydrology.datasetzoo.basedataset import BaseDataset
from neuralhydrology.utils.config import Config


class Caravan(BaseDataset):
    """Data set class for the Caravan data set by [#]_.

    Parameters
    ----------
    cfg : Config
        The run configuration.
    is_train : bool 
        Defines if the dataset is used for training or evaluating. If True (training), means/stds for each feature
        are computed and stored to the run directory. If one-hot encoding is used, the mapping for the one-hot encoding 
        is created and also stored to disk. If False, a `scaler` input is expected and similarly the `id_to_int` input
        if one-hot encoding is used. 
    period : {'train', 'validation', 'test'}
        Defines the period for which the data will be loaded
    basin : str, optional
        If passed, the data for only this basin will be loaded. Otherwise the basin(s) are read from the appropriate
        basin file, corresponding to the `period`.
    additional_features : List[Dict[str, pd.DataFrame]], optional
        List of dictionaries, mapping from a basin id to a pandas DataFrame. This DataFrame will be added to the data
        loaded from the dataset, and all columns are available as 'dynamic_inputs', 'evolving_attributes' and
        'target_variables'
    id_to_int : Dict[str, int], optional
        If the config argument 'use_basin_id_encoding' is True in the config and period is either 'validation' or 
        'test', this input is required. It is a dictionary, mapping from basin id to an integer (the one-hot encoding).
    scaler : Dict[str, Union[pd.Series, xarray.DataArray]], optional
        If period is either 'validation' or 'test', this input is required. It contains the centering and scaling
        for each feature and is stored to the run directory during training (train_data/train_data_scaler.yml).

    References
    ----------
    .. [#] Kratzert, F., Nearing, G., Addor, N., Erickson, T., Gauch, M., Gilon, O., Gudmundsson, L., Hassidim, A., 
        Klotz, D., Nevo, S., Shalev, G., & Matias, Y.. (2022). Caravan - A global community dataset for large-sample 
        hydrology. Accepted for publication in Nature Scientific Data. Preprint: 
        https://eartharxiv.org/repository/view/3345/, 2023
    """

    def __init__(self,
                 cfg: Config,
                 is_train: bool,
                 period: str,
                 basin: str = None,
                 additional_features: List[Dict[str, pd.DataFrame]] = [],
                 id_to_int: Dict[str, int] = {},
                 scaler: Dict[str, Union[pd.Series, xarray.DataArray]] = {}):
        # initialize parent class
        super(Caravan, self).__init__(cfg=cfg,
                                      is_train=is_train,
                                      period=period,
                                      basin=basin,
                                      additional_features=additional_features,
                                      id_to_int=id_to_int,
                                      scaler=scaler)

    def _load_basin_data(self, basin: str) -> pd.DataFrame:
        """Load timeseries data from netcdf files."""
        return load_caravan_timeseries(data_dir=self.cfg.data_dir, basin=basin)

    def _load_attributes(self) -> pd.DataFrame:
        """Load input and output data from text files."""
        return load_caravan_attributes(data_dir=self.cfg.data_dir)


def load_caravan_attributes(data_dir: Path,
                            basins: Optional[List[str]] = None,
                            subdataset: Optional[str] = None) -> pd.DataFrame:
    """Load the attributes of the Caravan dataset.

    Parameters
    ----------
    data_dir : Path
        Path to the root directory of Caravan that has to include a sub-directory called 'attributes' which contain the 
        attributes of all sub-datasets in separate folders.
    basins : List[str], optional
        If passed, returns only attributes for the basins specified in this list. Otherwise, the attributes of all 
        basins are returned.
    subdataset : str, optional
        If passed, returns only the attributes of one sub-dataset. Otherwise, the attributes of all sub-datasets are 
        loaded.

    Raises
    ------
    FileNotFoundError
        If the requested sub-dataset does not exist or any sub-dataset for the requested basins is missing.
    ValueError
        If any of the requested basins does not exist in the attribute files or if both, basins and sub-dataset are 
        passed but at least one of the basins is not part of the corresponding sub-dataset.

    Returns
    -------
    pd.DataFrame
        A basin indexed DataFrame with all attributes as columns.
    """
    if subdataset:
        subdataset_dir = data_dir / "attributes" / subdataset
        if not subdataset_dir.is_dir():
            raise FileNotFoundError(f"No subdataset {subdataset} found at {subdataset_dir}.")
        subdataset_dirs = [subdataset_dir]

    else:
        subdataset_dirs = [d for d in (data_dir / "attributes").glob('*') if d.is_dir()]

    if basins:
        # Get list of unique sub datasets from the basin strings.
        subdataset_names = list(set(x.split('_')[0] for x in basins))

        # Make sure the subdatasets exist and are not in conflict with the subdataset argument, if passed.
        if subdataset:
            # subdataset_names is only allowed to be size 1 in this case.
            if len(subdataset_names) > 1 or subdataset_names[0] != subdataset:
                raise ValueError("At least one of the passed basins is not part of the passed subdataset.")
        else:
            # Check if all subdatasets exist.
            missing_subdatasets = [s for s in subdataset_names if not (data_dir / "attributes" / s).is_dir()]

            if missing_subdatasets:
                raise FileNotFoundError(f"Could not find subdataset directories for {missing_subdatasets}.")

        # Subset subdataset_dirs to only the required subsets.
        subdataset_dirs = [s for s in subdataset_dirs if s.name in subdataset_names]

    # Load all required attribute files.
    dfs = []
    for subdataset_dir in subdataset_dirs:
        dfs.append(_load_attribute_files_of_subdataset(subdataset_dir))

    # Merge all DataFrames along the basin index.
    df = pd.concat(dfs, axis=0)

    if basins:
        if any(b not in df.index for b in basins):
            raise ValueError('Some basins are missing static attributes.')
        # Subset to only the requested basins.
        df = df.loc[basins]

    return df


def load_caravan_timeseries(data_dir: Path, basin: str, filetype: str = "netcdf") -> pd.DataFrame:
    """Loads the timeseries data of one basin from the Caravan dataset.
    
    Parameters
    ----------
    data_dir : Path
        Path to the root directory of Caravan that has to include a sub-directory called 'timeseries'. This 
        sub-directory has to contain another sub-directory called either 'csv' or 'netcdf', depending on the choice 
        of the filetype argument. By default, netCDF files are loaded from the 'netcdf' subdirectory.
    basin : str
        The Caravan gauge id string in the form of {subdataset_name}_{gauge_id}.
    filetype : str, optional
        Can be either 'csv' or 'netcdf'. Depending on this value, this function will load the timeseries data from the
        netcdf files (default) or csv files.

    Raises
    ------
    ValueError
        If filetype is not in ['csv', 'netcdf'].
    FileNotFoundError
        If no timeseries file exists for the basin.
    """
    # Get the subdataset name from the basin string.
    subdataset_name = basin.split('_')[0]

    if filetype == "netcdf":
        filepath = data_dir / "timeseries" / "netcdf" / subdataset_name / f"{basin}.nc"
    elif filetype == "csv":
        filepath = data_dir / "timeseries" / "csv" / subdataset_name / f"{basin}.csv"
    else:
        raise ValueError("filetype has to be either 'csv' or 'netcdf'.")

    if not filepath.is_file():
        raise FileNotFoundError(f"No basin file found at {filepath}.")

    # Load timeseries data.
    if filetype == "netcdf":
        df = xarray.open_dataset(filepath).to_dataframe()
    else:
        df = pd.read_csv(filepath, parse_dates=['date'])
        df = df.set_index('date')

    return df


def _load_attribute_files_of_subdataset(subdataset_dir: Path) -> pd.DataFrame:
    """Loads all attribute files for one subdataset and merges them into one DataFrame."""
    dfs = []
    for csv_file in subdataset_dir.glob("*.csv"):
        dfs.append(pd.read_csv(csv_file, index_col="gauge_id"))
    return pd.concat(dfs, axis=1)
=======
from pathlib import Path
from typing import List, Dict, Union, Optional

import pandas as pd
import xarray

from neuralhydrology.datasetzoo.basedataset import BaseDataset
from neuralhydrology.utils.config import Config


class Caravan(BaseDataset):
    """Data set class for the Caravan data set by [#]_.

    Parameters
    ----------
    cfg : Config
        The run configuration.
    is_train : bool 
        Defines if the dataset is used for training or evaluating. If True (training), means/stds for each feature
        are computed and stored to the run directory. If one-hot encoding is used, the mapping for the one-hot encoding 
        is created and also stored to disk. If False, a `scaler` input is expected and similarly the `id_to_int` input
        if one-hot encoding is used. 
    period : {'train', 'validation', 'test'}
        Defines the period for which the data will be loaded
    basin : str, optional
        If passed, the data for only this basin will be loaded. Otherwise the basin(s) are read from the appropriate
        basin file, corresponding to the `period`.
    additional_features : List[Dict[str, pd.DataFrame]], optional
        List of dictionaries, mapping from a basin id to a pandas DataFrame. This DataFrame will be added to the data
        loaded from the dataset, and all columns are available as 'dynamic_inputs', 'evolving_attributes' and
        'target_variables'
    id_to_int : Dict[str, int], optional
        If the config argument 'use_basin_id_encoding' is True in the config and period is either 'validation' or 
        'test', this input is required. It is a dictionary, mapping from basin id to an integer (the one-hot encoding).
    scaler : Dict[str, Union[pd.Series, xarray.DataArray]], optional
        If period is either 'validation' or 'test', this input is required. It contains the centering and scaling
        for each feature and is stored to the run directory during training (train_data/train_data_scaler.yml).

    References
    ----------
    .. [#] Kratzert, F., Nearing, G., Addor, N., Erickson, T., Gauch, M., Gilon, O., Gudmundsson, L., Hassidim, A., 
        Klotz, D., Nevo, S., Shalev, G., & Matias, Y.. (2022). Caravan - A global community dataset for large-sample 
        hydrology. Accepted for publication in Nature Scientific Data. Preprint: 
        https://eartharxiv.org/repository/view/3345/, 2023
    """

    def __init__(self,
                 cfg: Config,
                 is_train: bool,
                 period: str,
                 basin: str = None,
                 additional_features: List[Dict[str, pd.DataFrame]] = [],
                 id_to_int: Dict[str, int] = {},
                 scaler: Dict[str, Union[pd.Series, xarray.DataArray]] = {}):
        # initialize parent class
        super(Caravan, self).__init__(cfg=cfg,
                                      is_train=is_train,
                                      period=period,
                                      basin=basin,
                                      additional_features=additional_features,
                                      id_to_int=id_to_int,
                                      scaler=scaler)

    def _load_basin_data(self, basin: str) -> pd.DataFrame:
        """Load timeseries data from netcdf files."""
        return load_caravan_timeseries(data_dir=self.cfg.data_dir, basin=basin)

    def _load_attributes(self) -> pd.DataFrame:
        """Load input and output data from text files."""
        return load_caravan_attributes(data_dir=self.cfg.data_dir, basins=self.basins)


def load_caravan_attributes(data_dir: Path,
                            basins: Optional[List[str]] = None,
                            subdataset: Optional[str] = None) -> pd.DataFrame:
    """Load the attributes of the Caravan dataset.

    Parameters
    ----------
    data_dir : Path
        Path to the root directory of Caravan that has to include a sub-directory called 'attributes' which contain the 
        attributes of all sub-datasets in separate folders.
    basins : List[str], optional
        If passed, returns only attributes for the basins specified in this list. Otherwise, the attributes of all 
        basins are returned.
    subdataset : str, optional
        If passed, returns only the attributes of one sub-dataset. Otherwise, the attributes of all sub-datasets are 
        loaded.

    Raises
    ------
    FileNotFoundError
        If the requested sub-dataset does not exist or any sub-dataset for the requested basins is missing.
    ValueError
        If any of the requested basins does not exist in the attribute files or if both, basins and sub-dataset are 
        passed but at least one of the basins is not part of the corresponding sub-dataset.

    Returns
    -------
    pd.DataFrame
        A basin indexed DataFrame with all attributes as columns.
    """
    if subdataset:
        subdataset_dir = data_dir / "attributes" / subdataset
        if not subdataset_dir.is_dir():
            raise FileNotFoundError(f"No subdataset {subdataset} found at {subdataset_dir}.")
        subdataset_dirs = [subdataset_dir]

    else:
        subdataset_dirs = [d for d in (data_dir / "attributes").glob('*') if d.is_dir()]

    if basins:
        # Get list of unique sub datasets from the basin strings.
        subdataset_names = list(set(x.split('_')[0] for x in basins))

        # Make sure the subdatasets exist and are not in conflict with the subdataset argument, if passed.
        if subdataset:
            # subdataset_names is only allowed to be size 1 in this case.
            if len(subdataset_names) > 1 or subdataset_names[0] != subdataset:
                raise ValueError("At least one of the passed basins is not part of the passed subdataset.")
        else:
            # Check if all subdatasets exist.
            missing_subdatasets = [s for s in subdataset_names if not (data_dir / "attributes" / s).is_dir()]

            if missing_subdatasets:
                raise FileNotFoundError(f"Could not find subdataset directories for {missing_subdatasets}.")

        # Subset subdataset_dirs to only the required subsets.
        subdataset_dirs = [s for s in subdataset_dirs if s.name in subdataset_names]

    # Load all required attribute files.
    dfs = []
    for subdataset_dir in subdataset_dirs:
        dfs.append(_load_attribute_files_of_subdataset(subdataset_dir))

    # Merge all DataFrames along the basin index.
    df = pd.concat(dfs, axis=0)

    if basins:
        if any(b not in df.index for b in basins):
            raise ValueError('Some basins are missing static attributes.')
        # Subset to only the requested basins.
        df = df.loc[basins]

    return df


def load_caravan_timeseries(data_dir: Path, basin: str, filetype: str = "netcdf") -> pd.DataFrame:
    """Loads the timeseries data of one basin from the Caravan dataset.
    
    Parameters
    ----------
    data_dir : Path
        Path to the root directory of Caravan that has to include a sub-directory called 'timeseries'. This 
        sub-directory has to contain another sub-directory called either 'csv' or 'netcdf', depending on the choice 
        of the filetype argument. By default, netCDF files are loaded from the 'netcdf' subdirectory.
    basin : str
        The Caravan gauge id string in the form of {subdataset_name}_{gauge_id}.
    filetype : str, optional
        Can be either 'csv' or 'netcdf'. Depending on this value, this function will load the timeseries data from the
        netcdf files (default) or csv files.

    Raises
    ------
    ValueError
        If filetype is not in ['csv', 'netcdf'].
    FileNotFoundError
        If no timeseries file exists for the basin.
    """
    # Get the subdataset name from the basin string.
    subdataset_name = basin.split('_')[0]

    if filetype == "netcdf":
        filepath = data_dir / "timeseries" / "netcdf" / subdataset_name / f"{basin}.nc"
    elif filetype == "csv":
        filepath = data_dir / "timeseries" / "csv" / subdataset_name / f"{basin}.csv"
    else:
        raise ValueError("filetype has to be either 'csv' or 'netcdf'.")

    if not filepath.is_file():
        raise FileNotFoundError(f"No basin file found at {filepath}.")

    # Load timeseries data.
    if filetype == "netcdf":
        df = xarray.open_dataset(filepath).to_dataframe()
    else:
        df = pd.read_csv(filepath, parse_dates=['date'])
        df = df.set_index('date')

    return df


def _load_attribute_files_of_subdataset(subdataset_dir: Path) -> pd.DataFrame:
    """Loads all attribute files for one subdataset and merges them into one DataFrame."""
    dfs = []
    for csv_file in subdataset_dir.glob("*.csv"):
        dfs.append(pd.read_csv(csv_file, index_col="gauge_id"))
    return pd.concat(dfs, axis=1)
>>>>>>> e4329c32
<|MERGE_RESOLUTION|>--- conflicted
+++ resolved
@@ -1,203 +1,3 @@
-<<<<<<< HEAD
-from pathlib import Path
-from typing import List, Dict, Union, Optional
-
-import pandas as pd
-import xarray
-
-from neuralhydrology.datasetzoo.basedataset import BaseDataset
-from neuralhydrology.utils.config import Config
-
-
-class Caravan(BaseDataset):
-    """Data set class for the Caravan data set by [#]_.
-
-    Parameters
-    ----------
-    cfg : Config
-        The run configuration.
-    is_train : bool 
-        Defines if the dataset is used for training or evaluating. If True (training), means/stds for each feature
-        are computed and stored to the run directory. If one-hot encoding is used, the mapping for the one-hot encoding 
-        is created and also stored to disk. If False, a `scaler` input is expected and similarly the `id_to_int` input
-        if one-hot encoding is used. 
-    period : {'train', 'validation', 'test'}
-        Defines the period for which the data will be loaded
-    basin : str, optional
-        If passed, the data for only this basin will be loaded. Otherwise the basin(s) are read from the appropriate
-        basin file, corresponding to the `period`.
-    additional_features : List[Dict[str, pd.DataFrame]], optional
-        List of dictionaries, mapping from a basin id to a pandas DataFrame. This DataFrame will be added to the data
-        loaded from the dataset, and all columns are available as 'dynamic_inputs', 'evolving_attributes' and
-        'target_variables'
-    id_to_int : Dict[str, int], optional
-        If the config argument 'use_basin_id_encoding' is True in the config and period is either 'validation' or 
-        'test', this input is required. It is a dictionary, mapping from basin id to an integer (the one-hot encoding).
-    scaler : Dict[str, Union[pd.Series, xarray.DataArray]], optional
-        If period is either 'validation' or 'test', this input is required. It contains the centering and scaling
-        for each feature and is stored to the run directory during training (train_data/train_data_scaler.yml).
-
-    References
-    ----------
-    .. [#] Kratzert, F., Nearing, G., Addor, N., Erickson, T., Gauch, M., Gilon, O., Gudmundsson, L., Hassidim, A., 
-        Klotz, D., Nevo, S., Shalev, G., & Matias, Y.. (2022). Caravan - A global community dataset for large-sample 
-        hydrology. Accepted for publication in Nature Scientific Data. Preprint: 
-        https://eartharxiv.org/repository/view/3345/, 2023
-    """
-
-    def __init__(self,
-                 cfg: Config,
-                 is_train: bool,
-                 period: str,
-                 basin: str = None,
-                 additional_features: List[Dict[str, pd.DataFrame]] = [],
-                 id_to_int: Dict[str, int] = {},
-                 scaler: Dict[str, Union[pd.Series, xarray.DataArray]] = {}):
-        # initialize parent class
-        super(Caravan, self).__init__(cfg=cfg,
-                                      is_train=is_train,
-                                      period=period,
-                                      basin=basin,
-                                      additional_features=additional_features,
-                                      id_to_int=id_to_int,
-                                      scaler=scaler)
-
-    def _load_basin_data(self, basin: str) -> pd.DataFrame:
-        """Load timeseries data from netcdf files."""
-        return load_caravan_timeseries(data_dir=self.cfg.data_dir, basin=basin)
-
-    def _load_attributes(self) -> pd.DataFrame:
-        """Load input and output data from text files."""
-        return load_caravan_attributes(data_dir=self.cfg.data_dir)
-
-
-def load_caravan_attributes(data_dir: Path,
-                            basins: Optional[List[str]] = None,
-                            subdataset: Optional[str] = None) -> pd.DataFrame:
-    """Load the attributes of the Caravan dataset.
-
-    Parameters
-    ----------
-    data_dir : Path
-        Path to the root directory of Caravan that has to include a sub-directory called 'attributes' which contain the 
-        attributes of all sub-datasets in separate folders.
-    basins : List[str], optional
-        If passed, returns only attributes for the basins specified in this list. Otherwise, the attributes of all 
-        basins are returned.
-    subdataset : str, optional
-        If passed, returns only the attributes of one sub-dataset. Otherwise, the attributes of all sub-datasets are 
-        loaded.
-
-    Raises
-    ------
-    FileNotFoundError
-        If the requested sub-dataset does not exist or any sub-dataset for the requested basins is missing.
-    ValueError
-        If any of the requested basins does not exist in the attribute files or if both, basins and sub-dataset are 
-        passed but at least one of the basins is not part of the corresponding sub-dataset.
-
-    Returns
-    -------
-    pd.DataFrame
-        A basin indexed DataFrame with all attributes as columns.
-    """
-    if subdataset:
-        subdataset_dir = data_dir / "attributes" / subdataset
-        if not subdataset_dir.is_dir():
-            raise FileNotFoundError(f"No subdataset {subdataset} found at {subdataset_dir}.")
-        subdataset_dirs = [subdataset_dir]
-
-    else:
-        subdataset_dirs = [d for d in (data_dir / "attributes").glob('*') if d.is_dir()]
-
-    if basins:
-        # Get list of unique sub datasets from the basin strings.
-        subdataset_names = list(set(x.split('_')[0] for x in basins))
-
-        # Make sure the subdatasets exist and are not in conflict with the subdataset argument, if passed.
-        if subdataset:
-            # subdataset_names is only allowed to be size 1 in this case.
-            if len(subdataset_names) > 1 or subdataset_names[0] != subdataset:
-                raise ValueError("At least one of the passed basins is not part of the passed subdataset.")
-        else:
-            # Check if all subdatasets exist.
-            missing_subdatasets = [s for s in subdataset_names if not (data_dir / "attributes" / s).is_dir()]
-
-            if missing_subdatasets:
-                raise FileNotFoundError(f"Could not find subdataset directories for {missing_subdatasets}.")
-
-        # Subset subdataset_dirs to only the required subsets.
-        subdataset_dirs = [s for s in subdataset_dirs if s.name in subdataset_names]
-
-    # Load all required attribute files.
-    dfs = []
-    for subdataset_dir in subdataset_dirs:
-        dfs.append(_load_attribute_files_of_subdataset(subdataset_dir))
-
-    # Merge all DataFrames along the basin index.
-    df = pd.concat(dfs, axis=0)
-
-    if basins:
-        if any(b not in df.index for b in basins):
-            raise ValueError('Some basins are missing static attributes.')
-        # Subset to only the requested basins.
-        df = df.loc[basins]
-
-    return df
-
-
-def load_caravan_timeseries(data_dir: Path, basin: str, filetype: str = "netcdf") -> pd.DataFrame:
-    """Loads the timeseries data of one basin from the Caravan dataset.
-    
-    Parameters
-    ----------
-    data_dir : Path
-        Path to the root directory of Caravan that has to include a sub-directory called 'timeseries'. This 
-        sub-directory has to contain another sub-directory called either 'csv' or 'netcdf', depending on the choice 
-        of the filetype argument. By default, netCDF files are loaded from the 'netcdf' subdirectory.
-    basin : str
-        The Caravan gauge id string in the form of {subdataset_name}_{gauge_id}.
-    filetype : str, optional
-        Can be either 'csv' or 'netcdf'. Depending on this value, this function will load the timeseries data from the
-        netcdf files (default) or csv files.
-
-    Raises
-    ------
-    ValueError
-        If filetype is not in ['csv', 'netcdf'].
-    FileNotFoundError
-        If no timeseries file exists for the basin.
-    """
-    # Get the subdataset name from the basin string.
-    subdataset_name = basin.split('_')[0]
-
-    if filetype == "netcdf":
-        filepath = data_dir / "timeseries" / "netcdf" / subdataset_name / f"{basin}.nc"
-    elif filetype == "csv":
-        filepath = data_dir / "timeseries" / "csv" / subdataset_name / f"{basin}.csv"
-    else:
-        raise ValueError("filetype has to be either 'csv' or 'netcdf'.")
-
-    if not filepath.is_file():
-        raise FileNotFoundError(f"No basin file found at {filepath}.")
-
-    # Load timeseries data.
-    if filetype == "netcdf":
-        df = xarray.open_dataset(filepath).to_dataframe()
-    else:
-        df = pd.read_csv(filepath, parse_dates=['date'])
-        df = df.set_index('date')
-
-    return df
-
-
-def _load_attribute_files_of_subdataset(subdataset_dir: Path) -> pd.DataFrame:
-    """Loads all attribute files for one subdataset and merges them into one DataFrame."""
-    dfs = []
-    for csv_file in subdataset_dir.glob("*.csv"):
-        dfs.append(pd.read_csv(csv_file, index_col="gauge_id"))
-    return pd.concat(dfs, axis=1)
-=======
 from pathlib import Path
 from typing import List, Dict, Union, Optional
 
@@ -395,5 +195,4 @@
     dfs = []
     for csv_file in subdataset_dir.glob("*.csv"):
         dfs.append(pd.read_csv(csv_file, index_col="gauge_id"))
-    return pd.concat(dfs, axis=1)
->>>>>>> e4329c32
+    return pd.concat(dfs, axis=1)