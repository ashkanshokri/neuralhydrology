--- conflicted
+++ resolved
@@ -1,15 +1,67 @@
-<<<<<<< HEAD
 import functools
+import pickle
 import re
 from collections import defaultdict
 from pathlib import Path
-from typing import List, Union
+from typing import Dict, List, Union
 
 import numpy as np
 import pandas as pd
+import xarray
 from pandas.tseries.frequencies import to_offset
+from ruamel.yaml import YAML
 from xarray.core.dataarray import DataArray
 from xarray.core.dataset import Dataset
+
+
+def load_scaler(run_dir: Path) -> Dict[str, Union[pd.Series, xarray.Dataset]]:
+    """Load feature scaler from run directory.
+
+    Checks run directory for scaler file in yaml format (new) or pickle format (old).
+
+    Parameters
+    ----------
+    run_dir: Path
+        Run directory. Has to contain a folder 'train_data' that contains the 'train_data_scaler' file.
+
+    Returns
+    -------
+    Dictionary, containing the feature scaler for static and dynamic features.
+    
+    Raises
+    ------
+    FileNotFoundError
+        If neither a 'train_data_scaler.yml' or 'train_data_scaler.p' file is found in the 'train_data' folder of the 
+        run directory.
+    """
+    scaler_file = run_dir / "train_data" / "train_data_scaler.yml"
+
+    if scaler_file.is_file():
+        # read scaler from disk
+        with scaler_file.open("r") as fp:
+            yaml = YAML(typ="safe")
+            scaler_dump = yaml.load(fp)
+
+        # transform scaler into the format expected by NeuralHydrology
+        scaler = {}
+        for key, value in scaler_dump.items():
+            if key in ["attribute_means", "attribute_stds", "camels_attr_means", "camels_attr_stds"]:
+                scaler[key] = pd.Series(value)
+            elif key in ["xarray_feature_scale", "xarray_feature_center"]:
+                scaler[key] = xarray.Dataset.from_dict(value).astype(np.float32)
+
+        return scaler
+
+    else:
+        scaler_file = run_dir / "train_data" / "train_data_scaler.p"
+
+        if scaler_file.is_file():
+            with scaler_file.open('rb') as fp:
+                scaler = pickle.load(fp)
+            return scaler
+        else:
+            raise FileNotFoundError(f"No scaler file found in {scaler_file.parent}. "
+                                    "Looked for (new) yaml file or (old) pickle file")
 
 
 def load_hydroatlas_attributes(data_dir: Path, basins: List[str] = []) -> pd.DataFrame:
@@ -98,7 +150,7 @@
     # Check for NaNs in standard deviation of attributes.
     attributes = []
     if any(df.std() == 0.0) or any(df.std().isnull()):
-        for k, v in df.std().iteritems():
+        for k, v in df.std().items():
             if (v == 0) or (np.isnan(v)):
                 attributes.append(k)
     if attributes:
@@ -114,7 +166,7 @@
     if len(nan_df) > 0:
         failure_cases = defaultdict(list)
         for basin, row in nan_df.iterrows():
-            for feature, value in row.iteritems():
+            for feature, value in row.items():
                 if np.isnan(value):
                     failure_cases[basin].append(feature)
         # create verbose error message
@@ -316,377 +368,4 @@
         factor = pd.to_timedelta(freq_one) / pd.to_timedelta(freq_two)
     except ValueError as err:
         raise ValueError(f'Frequencies {freq_one} and/or {freq_two} are not comparable.') from err
-    return factor
-=======
-import functools
-import pickle
-import re
-from collections import defaultdict
-from pathlib import Path
-from typing import Dict, List, Union
-
-import numpy as np
-import pandas as pd
-import xarray
-from pandas.tseries.frequencies import to_offset
-from ruamel.yaml import YAML
-from xarray.core.dataarray import DataArray
-from xarray.core.dataset import Dataset
-
-
-def load_scaler(run_dir: Path) -> Dict[str, Union[pd.Series, xarray.Dataset]]:
-    """Load feature scaler from run directory.
-
-    Checks run directory for scaler file in yaml format (new) or pickle format (old).
-
-    Parameters
-    ----------
-    run_dir: Path
-        Run directory. Has to contain a folder 'train_data' that contains the 'train_data_scaler' file.
-
-    Returns
-    -------
-    Dictionary, containing the feature scaler for static and dynamic features.
-    
-    Raises
-    ------
-    FileNotFoundError
-        If neither a 'train_data_scaler.yml' or 'train_data_scaler.p' file is found in the 'train_data' folder of the 
-        run directory.
-    """
-    scaler_file = run_dir / "train_data" / "train_data_scaler.yml"
-
-    if scaler_file.is_file():
-        # read scaler from disk
-        with scaler_file.open("r") as fp:
-            yaml = YAML(typ="safe")
-            scaler_dump = yaml.load(fp)
-
-        # transform scaler into the format expected by NeuralHydrology
-        scaler = {}
-        for key, value in scaler_dump.items():
-            if key in ["attribute_means", "attribute_stds", "camels_attr_means", "camels_attr_stds"]:
-                scaler[key] = pd.Series(value)
-            elif key in ["xarray_feature_scale", "xarray_feature_center"]:
-                scaler[key] = xarray.Dataset.from_dict(value).astype(np.float32)
-
-        return scaler
-
-    else:
-        scaler_file = run_dir / "train_data" / "train_data_scaler.p"
-
-        if scaler_file.is_file():
-            with scaler_file.open('rb') as fp:
-                scaler = pickle.load(fp)
-            return scaler
-        else:
-            raise FileNotFoundError(f"No scaler file found in {scaler_file.parent}. "
-                                    "Looked for (new) yaml file or (old) pickle file")
-
-
-def load_hydroatlas_attributes(data_dir: Path, basins: List[str] = []) -> pd.DataFrame:
-    """Load HydroATLAS attributes into a pandas DataFrame
-
-    Parameters
-    ----------
-    data_dir : Path
-        Path to the root directory of the dataset. Must contain a folder called 'hydroatlas_attributes' with a file
-        called `attributes.csv`. The attributes file is expected to have one column called `basin_id`.
-    basins : List[str], optional
-        If passed, return only attributes for the basins specified in this list. Otherwise, the attributes of all basins
-        are returned.
-
-    Returns
-    -------
-    pd.DataFrame
-        Basin-indexed DataFrame containing the HydroATLAS attributes.
-    """
-    attribute_file = data_dir / "hydroatlas_attributes" / "attributes.csv"
-    if not attribute_file.is_file():
-        raise FileNotFoundError(attribute_file)
-
-    df = pd.read_csv(attribute_file, dtype={'basin_id': str})
-    df = df.set_index('basin_id')
-
-    if basins:
-        drop_basins = [b for b in df.index if b not in basins]
-        df = df.drop(drop_basins, axis=0)
-
-    return df
-
-
-def load_basin_file(basin_file: Path) -> List[str]:
-    """Load list of basins from text file.
-    
-    Note: Basins names are not allowed to end with '_period*'
-    
-    Parameters
-    ----------
-    basin_file : Path
-        Path to a basin txt file. File has to contain one basin id per row, while empty rows are ignored.
-
-    Returns
-    -------
-    List[str]
-        List of basin ids as strings.
-        
-    Raises
-    ------
-    ValueError
-        In case of invalid basin names that would cause problems internally.
-    """
-    with basin_file.open('r') as fp:
-        basins = sorted(basin.strip() for basin in fp if basin.strip())
-
-    # sanity check basin names
-    problematic_basins = [basin for basin in basins if basin.split('_')[-1].startswith('period')]
-    if problematic_basins:
-        msg = [
-            f"The following basin names are invalid {problematic_basins}. Check documentation of the ",
-            "'load_basin_file()' functions for details."
-        ]
-        raise ValueError(" ".join(msg))
-
-    return basins
-
-
-def attributes_sanity_check(df: pd.DataFrame):
-    """Utility function to check the suitability of the attributes for model training.
-    
-    This utility function can be used to check if any attribute has a standard deviation of zero. This would lead to 
-    NaN's when normalizing the features and thus would lead to NaN's when training the model. It also checks if any
-    attribute for any basin contains a NaN, which would also cause NaNs during model training.
-    
-    Parameters
-    ----------
-    df : pd.DataFrame
-        DataFrame of catchment attributes as columns.
-
-    Raises
-    ------
-    RuntimeError
-        If one or more attributes have a standard deviation of zero or any attribute for any basin is NaN.
-    """
-    # Check for NaNs in standard deviation of attributes.
-    attributes = []
-    if any(df.std() == 0.0) or any(df.std().isnull()):
-        for k, v in df.std().items():
-            if (v == 0) or (np.isnan(v)):
-                attributes.append(k)
-    if attributes:
-        msg = [
-            "The following attributes have a std of zero or NaN, which results in NaN's ",
-            "when normalizing the features. Remove the attributes from the attribute feature list ",
-            "and restart the run. \n", f"Attributes: {attributes}"
-        ]
-        raise RuntimeError("".join(msg))
-
-    # Check for NaNs in any attribute of any basin
-    nan_df = df[df.isnull().any(axis=1)]
-    if len(nan_df) > 0:
-        failure_cases = defaultdict(list)
-        for basin, row in nan_df.iterrows():
-            for feature, value in row.items():
-                if np.isnan(value):
-                    failure_cases[basin].append(feature)
-        # create verbose error message
-        msg = ["The following basins/attributes are NaN, which can't be used as input:"]
-        for basin, features in failure_cases.items():
-            msg.append(f"{basin}: {features}")
-        raise RuntimeError("\n".join(msg))
-
-
-def sort_frequencies(frequencies: List[str]) -> List[str]:
-    """Sort the passed frequencies from low to high frequencies.
-
-    Use `pandas frequency strings
-    <https://pandas.pydata.org/pandas-docs/stable/user_guide/timeseries.html#timeseries-offset-aliases>`_
-    to define frequencies. Note: The strings need to include values, e.g., '1D' instead of 'D'.
-
-    Parameters
-    ----------
-    frequencies : List[str]
-        List of pandas frequency identifiers to be sorted.
-
-    Returns
-    -------
-    List[str]
-        Sorted list of pandas frequency identifiers.
-
-    Raises
-    ------
-    ValueError
-        If a pair of frequencies in `frequencies` is not comparable via `compare_frequencies`.
-    """
-    return sorted(frequencies, key=functools.cmp_to_key(compare_frequencies))
-
-
-def infer_frequency(index: Union[pd.DatetimeIndex, np.ndarray]) -> str:
-    """Infer the frequency of an index of a pandas DataFrame/Series or xarray DataArray.
-
-    Parameters
-    ----------
-    index : Union[pd.DatetimeIndex, np.ndarray]
-        DatetimeIndex of a DataFrame/Series or array of datetime values.
-
-    Returns
-    -------
-    str
-        Frequency of the index as a `pandas frequency string
-        <https://pandas.pydata.org/pandas-docs/stable/user_guide/timeseries.html#timeseries-offset-aliases>`_
-
-    Raises
-    ------
-    ValueError
-        If the frequency cannot be inferred from the index or is zero.
-    """
-    native_frequency = pd.infer_freq(index)
-    if native_frequency is None:
-        raise ValueError(f'Cannot infer a legal frequency from dataset: {native_frequency}.')
-    if native_frequency[0] not in '0123456789':  # add a value to the unit so to_timedelta works
-        native_frequency = f'1{native_frequency}'
-
-    # pd.Timedelta doesn't understand weekly (W) frequencies, so we convert them to the equivalent multiple of 7D.
-    weekly_freq = re.match('(\d+)W(-(MON|TUE|WED|THU|FRI|SAT|SUN))?$', native_frequency)
-    if weekly_freq is not None:
-        n = int(weekly_freq[1]) * 7
-        native_frequency = f'{n}D'
-
-    # Assert that the frequency corresponds to a positive time delta. We first add one offset to the base datetime
-    # to make sure it's aligned with the frequency. Otherwise, adding an offset of e.g. 0Y would round up to the
-    # nearest year-end, so we'd incorrectly miss a frequency of zero.
-    base_datetime = pd.to_datetime('2001-01-01 00:00:00') + to_offset(native_frequency)
-    if base_datetime >= base_datetime + to_offset(native_frequency):
-        raise ValueError('Inferred dataset frequency is zero or negative.')
-    return native_frequency
-
-
-def infer_datetime_coord(xr: Union[DataArray, Dataset]) -> str:
-    """Checks for coordinate with 'date' in its name and returns the name.
-    
-    Parameters
-    ----------
-    xr : Union[DataArray, Dataset]
-        Array to infer coordinate name of.
-        
-    Returns
-    -------
-    str
-        Name of datetime coordinate name.
-        
-    Raises
-    ------
-    RuntimeError
-        If none or multiple coordinates with 'date' in its name are found.
-    """
-    candidates = [c for c in list(xr.coords) if "date" in c]
-    if len(candidates) > 1:
-        raise RuntimeError("Found multiple coordinates with 'date' in its name.")
-    if not candidates:
-        raise RuntimeError("Did not find any coordinate with 'date' in its name")
-
-    return candidates[0]
-
-
-def compare_frequencies(freq_one: str, freq_two: str) -> int:
-    """Compare two frequencies.
-
-    Note that only frequencies that work with `get_frequency_factor` can be compared.
-
-    Parameters
-    ----------
-    freq_one : str
-        First frequency.
-    freq_two : str
-        Second frequency.
-
-    Returns
-    -------
-    int
-        -1 if `freq_one` is lower than `freq_two`, +1 if it is larger, 0 if they are equal.
-
-    Raises
-    ------
-    ValueError
-        If the two frequencies are not comparable via `get_frequency_factor`.
-    """
-    freq_factor = get_frequency_factor(freq_one, freq_two)
-    if freq_factor < 1:
-        return 1
-    if freq_factor > 1:
-        return -1
-    return 0
-
-
-def get_frequency_factor(freq_one: str, freq_two: str) -> float:
-    """Get relative factor between the two frequencies.
-
-    Parameters
-    ----------
-    freq_one : str
-        String representation of the first frequency.
-    freq_two : str
-        String representation of the second frequency.
-
-    Returns
-    -------
-    float
-        Ratio of `freq_one` to `freq_two`.
-
-    Raises
-    ------
-    ValueError
-        If the frequency factor cannot be determined. This can be the case if the frequencies do not represent a fixed
-        time delta and are not directly comparable (e.g., because they have the same unit)
-        E.g., a month does not represent a fixed time delta. Thus, 1D and 1M are not comparable. However, 1M and 2M are
-        comparable since they have the same unit.
-    """
-    if freq_one == freq_two:
-        return 1
-
-    offset_one = to_offset(freq_one)
-    offset_two = to_offset(freq_two)
-    if offset_one.n < 0 or offset_two.n < 0:
-        # Would be possible to implement, but we should never need negative frequencies, so it seems reasonable to
-        # fail gracefully rather than to open ourselves to potential unexpected corner cases.
-        raise NotImplementedError('Cannot compare negative frequencies.')
-    # avoid division by zero errors
-    if offset_one.n == offset_two.n == 0:
-        return 1
-    if offset_two.n == 0:
-        return np.inf
-    if offset_one.name == offset_two.name:
-        return offset_one.n / offset_two.n
-
-    # some simple hard-coded cases
-    factor = None
-    regex_month_or_day = '-(JAN|FEB|MAR|APR|MAY|JUN|JUL|AUG|SEP|OCT|NOV|DEC|MON|TUE|WED|THU|FRI|SAT|SUN)$'
-    for i, (one, two) in enumerate([(offset_one, offset_two), (offset_two, offset_one)]):
-        # the offset anchor is irrelevant for the ratio between the frequencies, so we remove it from the string
-        name_one = re.sub(regex_month_or_day, '', one.name)
-        name_two = re.sub(regex_month_or_day, '', two.name)
-        if (name_one in ['A', 'Y'] and name_two == 'M') or (name_one in ['AS', 'YS'] and name_two == 'MS'):
-            factor = 12 * one.n / two.n
-        if (name_one in ['A', 'Y'] and name_two == 'Q') or (name_one in ['AS', 'YS'] and name_two == 'QS'):
-            factor = 4 * one.n / two.n
-        if (name_one == 'Q' and name_two == 'M') or (name_one == 'QS' and name_two == 'MS'):
-            factor = 3 * one.n / two.n
-        if name_one == 'W' and name_two == 'D':
-            factor = 7 * one.n / two.n
-
-        if factor is not None:
-            if i == 1:
-                return 1 / factor  # `one` was `offset_two`, `two` was `offset_one`
-            return factor
-
-    # If all other checks didn't match, we try to convert the frequencies to timedeltas. However, we first need to avoid
-    # two cases: (1) pd.to_timedelta currently interprets 'M' as minutes, while it means months in to_offset.
-    # (2) Using 'M', 'Y', and 'y' in pd.to_timedelta is deprecated and won't work in the future, so we don't allow it.
-    if any(re.sub(regex_month_or_day, '', offset.name) in ['M', 'Y', 'A', 'y'] for offset in [offset_one, offset_two]):
-        raise ValueError(f'Frequencies {freq_one} and/or {freq_two} are not comparable.')
-    try:
-        factor = pd.to_timedelta(freq_one) / pd.to_timedelta(freq_two)
-    except ValueError as err:
-        raise ValueError(f'Frequencies {freq_one} and/or {freq_two} are not comparable.') from err
-    return factor
->>>>>>> e4329c32
+    return factor