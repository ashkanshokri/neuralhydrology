<<<<<<< HEAD
from typing import List

import numpy as np
import torch
import torch.nn as nn


class FC(nn.Module):
    """Auxiliary class to build (multi-layer) fully-connected networks.

    This class is used to build fully-connected embedding networks for static and/or dynamic input data.
    Use the config argument `statics/dynamics_embedding` to specify the architecture of the embedding network. See the
    `InputLayer` class on how to specify the exact embedding architecture.

    Parameters
    ----------
    input_size : int
        Number of input features.
    hidden_sizes : List[int]
        Size of the hidden and output layers.
    activation : str, optional
        Activation function for intermediate layers, default tanh.
    dropout : float, optional
        Dropout rate in intermediate layers.
    """

    def __init__(self, input_size: int, hidden_sizes: List[int], activation: str = 'tanh', dropout: float = 0.0):
        super(FC, self).__init__()

        if len(hidden_sizes) == 0:
            raise ValueError('hidden_sizes must at least have one entry to create a fully-connected net.')

        self.output_size = hidden_sizes[-1]
        hidden_sizes = hidden_sizes[:-1]

        activation = self._get_activation(activation)

        # create network
        layers = []
        if hidden_sizes:
            for i, hidden_size in enumerate(hidden_sizes):
                if i == 0:
                    layers.append(nn.Linear(input_size, hidden_size))
                else:
                    layers.append(nn.Linear(hidden_sizes[i - 1], hidden_size))

                layers.append(activation)
                layers.append(nn.Dropout(p=dropout))

            layers.append(nn.Linear(hidden_size, self.output_size))
        else:
            layers.append(nn.Linear(input_size, self.output_size))

        self.net = nn.Sequential(*layers)
        self._reset_parameters()

    def _get_activation(self, name: str) -> nn.Module:
        if name.lower() == "tanh":
            activation = nn.Tanh()
        elif name.lower() == "sigmoid":
            activation = nn.Sigmoid()
        elif name.lower() == "linear":
            activation = nn.Identity()
        else:
            raise NotImplementedError(f"{name} currently not supported as activation in this class")
        return activation

    def _reset_parameters(self):
        """Special initialization of certain model weights."""
        for layer in self.net:
            if isinstance(layer, nn.modules.linear.Linear):
                n_in = layer.weight.shape[1]
                gain = np.sqrt(3 / n_in)
                nn.init.uniform_(layer.weight, -gain, gain)
                nn.init.constant_(layer.bias, val=0)

    def forward(self, x: torch.Tensor) -> torch.Tensor:
        """Perform a forward pass on the FC model.

        Parameters
        ----------
        x : torch.Tensor
            Input data of shape [any, any, input size]

        Returns
        -------
        torch.Tensor
            Embedded inputs of shape [any, any, output_size], where 'output_size' is the size of the last network layer.
        """
        return self.net(x)
=======
from typing import List

import numpy as np
import torch
import torch.nn as nn


class FC(nn.Module):
    """Auxiliary class to build (multi-layer) fully-connected networks.

    This class is used to build fully-connected embedding networks for static and/or dynamic input data.
    Use the config argument `statics/dynamics_embedding` to specify the architecture of the embedding network. See the
    `InputLayer` class on how to specify the exact embedding architecture.

    Parameters
    ----------
    input_size : int
        Number of input features.
    hidden_sizes : List[int]
        Size of the hidden and output layers.
    activation : str, optional
        Activation function for intermediate layers, default tanh.
    dropout : float, optional
        Dropout rate in intermediate layers.
    """

    def __init__(self, input_size: int, hidden_sizes: List[int], activation: str = 'tanh', dropout: float = 0.0):
        super(FC, self).__init__()

        if len(hidden_sizes) == 0:
            raise ValueError('hidden_sizes must at least have one entry to create a fully-connected net.')

        self.output_size = hidden_sizes[-1]
        hidden_sizes = hidden_sizes[:-1]

        activation = self._get_activation(activation)

        # create network
        layers = []
        if hidden_sizes:
            for i, hidden_size in enumerate(hidden_sizes):
                if i == 0:
                    layers.append(nn.Linear(input_size, hidden_size))
                else:
                    layers.append(nn.Linear(hidden_sizes[i - 1], hidden_size))

                layers.append(activation)
                layers.append(nn.Dropout(p=dropout))

            layers.append(nn.Linear(hidden_size, self.output_size))
        else:
            layers.append(nn.Linear(input_size, self.output_size))

        self.net = nn.Sequential(*layers)
        self._reset_parameters()

    def _get_activation(self, name: str) -> nn.Module:
        if name.lower() == "tanh":
            activation = nn.Tanh()
        elif name.lower() == "sigmoid":
            activation = nn.Sigmoid()
        elif name.lower() == "relu":
            activation = nn.ReLU()
        elif name.lower() == "linear":
            activation = nn.Identity()
        else:
            raise NotImplementedError(f"{name} currently not supported as activation in this class")
        return activation

    def _reset_parameters(self):
        """Special initialization of certain model weights."""
        for layer in self.net:
            if isinstance(layer, nn.modules.linear.Linear):
                n_in = layer.weight.shape[1]
                gain = np.sqrt(3 / n_in)
                nn.init.uniform_(layer.weight, -gain, gain)
                nn.init.constant_(layer.bias, val=0)

    def forward(self, x: torch.Tensor) -> torch.Tensor:
        """Perform a forward pass on the FC model.

        Parameters
        ----------
        x : torch.Tensor
            Input data of shape [any, any, input size]

        Returns
        -------
        torch.Tensor
            Embedded inputs of shape [any, any, output_size], where 'output_size' is the size of the last network layer.
        """
        return self.net(x)
>>>>>>> e4329c32
<|MERGE_RESOLUTION|>--- conflicted
+++ resolved
@@ -1,95 +1,3 @@
-<<<<<<< HEAD
-from typing import List
-
-import numpy as np
-import torch
-import torch.nn as nn
-
-
-class FC(nn.Module):
-    """Auxiliary class to build (multi-layer) fully-connected networks.
-
-    This class is used to build fully-connected embedding networks for static and/or dynamic input data.
-    Use the config argument `statics/dynamics_embedding` to specify the architecture of the embedding network. See the
-    `InputLayer` class on how to specify the exact embedding architecture.
-
-    Parameters
-    ----------
-    input_size : int
-        Number of input features.
-    hidden_sizes : List[int]
-        Size of the hidden and output layers.
-    activation : str, optional
-        Activation function for intermediate layers, default tanh.
-    dropout : float, optional
-        Dropout rate in intermediate layers.
-    """
-
-    def __init__(self, input_size: int, hidden_sizes: List[int], activation: str = 'tanh', dropout: float = 0.0):
-        super(FC, self).__init__()
-
-        if len(hidden_sizes) == 0:
-            raise ValueError('hidden_sizes must at least have one entry to create a fully-connected net.')
-
-        self.output_size = hidden_sizes[-1]
-        hidden_sizes = hidden_sizes[:-1]
-
-        activation = self._get_activation(activation)
-
-        # create network
-        layers = []
-        if hidden_sizes:
-            for i, hidden_size in enumerate(hidden_sizes):
-                if i == 0:
-                    layers.append(nn.Linear(input_size, hidden_size))
-                else:
-                    layers.append(nn.Linear(hidden_sizes[i - 1], hidden_size))
-
-                layers.append(activation)
-                layers.append(nn.Dropout(p=dropout))
-
-            layers.append(nn.Linear(hidden_size, self.output_size))
-        else:
-            layers.append(nn.Linear(input_size, self.output_size))
-
-        self.net = nn.Sequential(*layers)
-        self._reset_parameters()
-
-    def _get_activation(self, name: str) -> nn.Module:
-        if name.lower() == "tanh":
-            activation = nn.Tanh()
-        elif name.lower() == "sigmoid":
-            activation = nn.Sigmoid()
-        elif name.lower() == "linear":
-            activation = nn.Identity()
-        else:
-            raise NotImplementedError(f"{name} currently not supported as activation in this class")
-        return activation
-
-    def _reset_parameters(self):
-        """Special initialization of certain model weights."""
-        for layer in self.net:
-            if isinstance(layer, nn.modules.linear.Linear):
-                n_in = layer.weight.shape[1]
-                gain = np.sqrt(3 / n_in)
-                nn.init.uniform_(layer.weight, -gain, gain)
-                nn.init.constant_(layer.bias, val=0)
-
-    def forward(self, x: torch.Tensor) -> torch.Tensor:
-        """Perform a forward pass on the FC model.
-
-        Parameters
-        ----------
-        x : torch.Tensor
-            Input data of shape [any, any, input size]
-
-        Returns
-        -------
-        torch.Tensor
-            Embedded inputs of shape [any, any, output_size], where 'output_size' is the size of the last network layer.
-        """
-        return self.net(x)
-=======
 from typing import List
 
 import numpy as np
@@ -181,5 +89,4 @@
         torch.Tensor
             Embedded inputs of shape [any, any, output_size], where 'output_size' is the size of the last network layer.
         """
-        return self.net(x)
->>>>>>> e4329c32
+        return self.net(x)