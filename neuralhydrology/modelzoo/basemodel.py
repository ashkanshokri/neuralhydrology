<<<<<<< HEAD
from typing import Dict

import torch
import torch.nn as nn

from neuralhydrology.evaluation.utils import load_scaler
from neuralhydrology.utils.config import Config
from neuralhydrology.utils.samplingutils import sample_pointpredictions, umal_extend_batch


class BaseModel(nn.Module):
    """Abstract base model class, don't use this class for model training.

    Use subclasses of this class for training/evaluating different models, e.g. use `CudaLSTM` for training a standard
    LSTM model or `EA-LSTM` for training an Entity-Aware-LSTM. Refer to  :doc:`Documentation/Modelzoo </usage/models>` 
    for a full list of available models and how to integrate a new model. 

    Parameters
    ----------
    cfg : Config
        The run configuration.
    """
    # specify submodules of the model that can later be used for finetuning. Names must match class attributes
    module_parts = []

    def __init__(self, cfg: Config):
        super(BaseModel, self).__init__()
        self.cfg = cfg
        self.output_size = len(cfg.target_variables)
        if cfg.head.lower() == 'gmm':
            self.output_size *= 3 * cfg.n_distributions
        elif cfg.head.lower() == 'cmal':
            self.output_size *= 4 * cfg.n_distributions
        elif cfg.head.lower() == 'umal':
            self.output_size *= 2

    def sample(self, data: Dict[str, torch.Tensor], n_samples: int) -> Dict[str, torch.Tensor]:
        """Provides point prediction samples from a probabilistic model.
        
        This function wraps the `sample_pointpredictions` function, which provides different point sampling functions
        for the different uncertainty estimation approaches. There are also options to handle negative point prediction 
        samples that arise while sampling from the uncertainty estimates. They can be controlled via the configuration. 
         

        Parameters
        ----------
        data : Dict[str, torch.Tensor]
            Dictionary, containing input features as key-value pairs.
        n_samples : int
            Number of point predictions that ought ot be sampled form the model. 

        Returns
        -------
        Dict[str, torch.Tensor]
            Sampled point predictions 
        """
        scaler = load_scaler(self.cfg.run_dir)
        return sample_pointpredictions(self, data, n_samples, scaler)

    def forward(self, data: Dict[str, torch.Tensor]) -> Dict[str, torch.Tensor]:
        """Perform a forward pass.

        Parameters
        ----------
        data : Dict[str, torch.Tensor]
            Dictionary, containing input features as key-value pairs.

        Returns
        -------
        Dict[str, torch.Tensor]
            Model output and potentially any intermediate states and activations as a dictionary.
        """
        raise NotImplementedError

    def pre_model_hook(self, data: Dict[str, torch.Tensor], is_train: bool) -> Dict[str, torch.Tensor]:
        """A function to execute before the model in training, validation and test. 
        The beahvior can be adapted depending on the run configuration and the provided arguments.

        Parameters
        ----------
        data : Dict[str, torch.Tensor]
            Dictionary, containing input features as key-value pairs and labels y.
        is_train : bool
            Defines if the hook is executed in train mode or in validation/test mode.

        Returns
        -------
        data : Dict[str, torch.Tensor]
            The modified (or unmodified) data that are used for the training or evaluation.
        """
        if self.cfg.head.lower() == "umal":
            data = umal_extend_batch(data, self.cfg, n_taus=self.cfg.n_taus, extend_y=True)
        else:
            # here one can implement additional pre model hooks
            pass

=======
from typing import Dict

import torch
import torch.nn as nn

from neuralhydrology.datautils.utils import load_scaler
from neuralhydrology.utils.config import Config
from neuralhydrology.utils.samplingutils import sample_pointpredictions, umal_extend_batch


class BaseModel(nn.Module):
    """Abstract base model class, don't use this class for model training.

    Use subclasses of this class for training/evaluating different models, e.g. use `CudaLSTM` for training a standard
    LSTM model or `EA-LSTM` for training an Entity-Aware-LSTM. Refer to  :doc:`Documentation/Modelzoo </usage/models>` 
    for a full list of available models and how to integrate a new model. 

    Parameters
    ----------
    cfg : Config
        The run configuration.
    """
    # specify submodules of the model that can later be used for finetuning. Names must match class attributes
    module_parts = []

    def __init__(self, cfg: Config):
        super(BaseModel, self).__init__()
        self.cfg = cfg
        self.output_size = len(cfg.target_variables)
        if cfg.head.lower() == 'gmm':
            self.output_size *= 3 * cfg.n_distributions
        elif cfg.head.lower() == 'cmal':
            self.output_size *= 4 * cfg.n_distributions
        elif cfg.head.lower() == 'umal':
            self.output_size *= 2

    def sample(self, data: Dict[str, torch.Tensor], n_samples: int) -> Dict[str, torch.Tensor]:
        """Provides point prediction samples from a probabilistic model.
        
        This function wraps the `sample_pointpredictions` function, which provides different point sampling functions
        for the different uncertainty estimation approaches. There are also options to handle negative point prediction 
        samples that arise while sampling from the uncertainty estimates. They can be controlled via the configuration. 
         

        Parameters
        ----------
        data : Dict[str, torch.Tensor]
            Dictionary, containing input features as key-value pairs.
        n_samples : int
            Number of point predictions that ought ot be sampled form the model. 

        Returns
        -------
        Dict[str, torch.Tensor]
            Sampled point predictions 
        """
        scaler = load_scaler(self.cfg.run_dir)
        return sample_pointpredictions(self, data, n_samples, scaler)

    def forward(self, data: Dict[str, torch.Tensor]) -> Dict[str, torch.Tensor]:
        """Perform a forward pass.

        Parameters
        ----------
        data : Dict[str, torch.Tensor]
            Dictionary, containing input features as key-value pairs.

        Returns
        -------
        Dict[str, torch.Tensor]
            Model output and potentially any intermediate states and activations as a dictionary.
        """
        raise NotImplementedError

    def pre_model_hook(self, data: Dict[str, torch.Tensor], is_train: bool) -> Dict[str, torch.Tensor]:
        """A function to execute before the model in training, validation and test. 
        The beahvior can be adapted depending on the run configuration and the provided arguments.

        Parameters
        ----------
        data : Dict[str, torch.Tensor]
            Dictionary, containing input features as key-value pairs and labels y.
        is_train : bool
            Defines if the hook is executed in train mode or in validation/test mode.

        Returns
        -------
        data : Dict[str, torch.Tensor]
            The modified (or unmodified) data that are used for the training or evaluation.
        """
        if self.cfg.head.lower() == "umal":
            data = umal_extend_batch(data, self.cfg, n_taus=self.cfg.n_taus, extend_y=True)
        else:
            # here one can implement additional pre model hooks
            pass

>>>>>>> e4329c32
        return data<|MERGE_RESOLUTION|>--- conflicted
+++ resolved
@@ -1,101 +1,3 @@
-<<<<<<< HEAD
-from typing import Dict
-
-import torch
-import torch.nn as nn
-
-from neuralhydrology.evaluation.utils import load_scaler
-from neuralhydrology.utils.config import Config
-from neuralhydrology.utils.samplingutils import sample_pointpredictions, umal_extend_batch
-
-
-class BaseModel(nn.Module):
-    """Abstract base model class, don't use this class for model training.
-
-    Use subclasses of this class for training/evaluating different models, e.g. use `CudaLSTM` for training a standard
-    LSTM model or `EA-LSTM` for training an Entity-Aware-LSTM. Refer to  :doc:`Documentation/Modelzoo </usage/models>` 
-    for a full list of available models and how to integrate a new model. 
-
-    Parameters
-    ----------
-    cfg : Config
-        The run configuration.
-    """
-    # specify submodules of the model that can later be used for finetuning. Names must match class attributes
-    module_parts = []
-
-    def __init__(self, cfg: Config):
-        super(BaseModel, self).__init__()
-        self.cfg = cfg
-        self.output_size = len(cfg.target_variables)
-        if cfg.head.lower() == 'gmm':
-            self.output_size *= 3 * cfg.n_distributions
-        elif cfg.head.lower() == 'cmal':
-            self.output_size *= 4 * cfg.n_distributions
-        elif cfg.head.lower() == 'umal':
-            self.output_size *= 2
-
-    def sample(self, data: Dict[str, torch.Tensor], n_samples: int) -> Dict[str, torch.Tensor]:
-        """Provides point prediction samples from a probabilistic model.
-        
-        This function wraps the `sample_pointpredictions` function, which provides different point sampling functions
-        for the different uncertainty estimation approaches. There are also options to handle negative point prediction 
-        samples that arise while sampling from the uncertainty estimates. They can be controlled via the configuration. 
-         
-
-        Parameters
-        ----------
-        data : Dict[str, torch.Tensor]
-            Dictionary, containing input features as key-value pairs.
-        n_samples : int
-            Number of point predictions that ought ot be sampled form the model. 
-
-        Returns
-        -------
-        Dict[str, torch.Tensor]
-            Sampled point predictions 
-        """
-        scaler = load_scaler(self.cfg.run_dir)
-        return sample_pointpredictions(self, data, n_samples, scaler)
-
-    def forward(self, data: Dict[str, torch.Tensor]) -> Dict[str, torch.Tensor]:
-        """Perform a forward pass.
-
-        Parameters
-        ----------
-        data : Dict[str, torch.Tensor]
-            Dictionary, containing input features as key-value pairs.
-
-        Returns
-        -------
-        Dict[str, torch.Tensor]
-            Model output and potentially any intermediate states and activations as a dictionary.
-        """
-        raise NotImplementedError
-
-    def pre_model_hook(self, data: Dict[str, torch.Tensor], is_train: bool) -> Dict[str, torch.Tensor]:
-        """A function to execute before the model in training, validation and test. 
-        The beahvior can be adapted depending on the run configuration and the provided arguments.
-
-        Parameters
-        ----------
-        data : Dict[str, torch.Tensor]
-            Dictionary, containing input features as key-value pairs and labels y.
-        is_train : bool
-            Defines if the hook is executed in train mode or in validation/test mode.
-
-        Returns
-        -------
-        data : Dict[str, torch.Tensor]
-            The modified (or unmodified) data that are used for the training or evaluation.
-        """
-        if self.cfg.head.lower() == "umal":
-            data = umal_extend_batch(data, self.cfg, n_taus=self.cfg.n_taus, extend_y=True)
-        else:
-            # here one can implement additional pre model hooks
-            pass
-
-=======
 from typing import Dict
 
 import torch
@@ -192,5 +94,4 @@
             # here one can implement additional pre model hooks
             pass
 
->>>>>>> e4329c32
         return data