--- conflicted
+++ resolved
@@ -1,110 +1,3 @@
-<<<<<<< HEAD
-import logging
-import warnings
-from typing import List
-
-import torch
-
-import neuralhydrology.training.loss as loss
-from neuralhydrology.training import regularization
-from neuralhydrology.utils.config import Config
-
-LOGGER = logging.getLogger(__name__)
-
-
-def get_optimizer(model: torch.nn.Module, cfg: Config) -> torch.optim.Optimizer:
-    """Get specific optimizer object, depending on the run configuration.
-    
-    Currently only 'Adam' is supported.
-    
-    Parameters
-    ----------
-    model : torch.nn.Module
-        The model to be optimized.
-    cfg : Config
-        The run configuration.
-
-    Returns
-    -------
-    torch.optim.Optimizer
-        Optimizer object that can be used for model training.
-    """
-    if cfg.optimizer.lower() == "adam":
-        optimizer = torch.optim.Adam(model.parameters(), lr=cfg.learning_rate[0])
-    else:
-        raise NotImplementedError(f"{cfg.optimizer} not implemented or not linked in `get_optimizer()`")
-
-    return optimizer
-
-
-def get_loss_obj(cfg: Config) -> loss.BaseLoss:
-    """Get loss object, depending on the run configuration.
-    
-    Currently supported are 'MSE', 'NSE', 'RMSE', 'GMMLoss', 'CMALLoss', and 'UMALLoss'.
-    
-    Parameters
-    ----------
-    cfg : Config
-        The run configuration.
-
-    Returns
-    -------
-    loss.BaseLoss
-        A new loss instance that implements the loss specified in the config or, if different, the loss required by the 
-        head.
-    """
-    if cfg.loss.lower() == "mse":
-        loss_obj = loss.MaskedMSELoss(cfg)
-    elif cfg.loss.lower() == "nse":
-        loss_obj = loss.MaskedNSELoss(cfg)
-    elif cfg.loss.lower() == "weightednse":
-        warnings.warn("'WeightedNSE loss has been removed. Use 'NSE' with 'target_loss_weights'", FutureWarning)
-        loss_obj = loss.MaskedNSELoss(cfg)
-    elif cfg.loss.lower() == "rmse":
-        loss_obj = loss.MaskedRMSELoss(cfg)
-    elif cfg.loss.lower() == "gmmloss":
-        loss_obj = loss.MaskedGMMLoss(cfg)
-    elif cfg.loss.lower() == "cmalloss":
-        loss_obj = loss.MaskedCMALLoss(cfg)
-    elif cfg.loss.lower() == "umalloss":
-        loss_obj = loss.MaskedUMALLoss(cfg)
-    else:
-        raise NotImplementedError(f"{cfg.loss} not implemented or not linked in `get_loss()`")
-
-    return loss_obj
-
-
-def get_regularization_obj(cfg: Config) -> List[regularization.BaseRegularization]:
-    """Get list of regularization objects.
-    
-    Currently, only the 'tie_frequencies' regularization is implemented.
-    
-    Parameters
-    ----------
-    cfg : Config
-        The run configuration.
-
-    Returns
-    -------
-    List[regularization.BaseRegularization]
-        List of regularization objects that will be added to the loss during training.
-    """
-    regularization_modules = []
-    for reg_item in cfg.regularization:
-        if isinstance(reg_item, str):
-            reg_name = reg_item
-            reg_weight = 1.0
-        else:
-            reg_name, reg_weight = reg_item
-        if reg_name == "tie_frequencies":
-            regularization_modules.append(regularization.TiedFrequencyMSERegularization(cfg=cfg, weight=reg_weight))
-        elif reg_name == "forecast_overlap":
-            regularization_modules.append(regularization.ForecastOverlapMSERegularization(cfg=cfg, weight=reg_weight))
-        else:
-            raise NotImplementedError(f"{reg_name} not implemented or not linked in `get_regularization_obj()`.")
-
-    return regularization_modules
-=======
 import logging
 import warnings
 from typing import List
@@ -211,5 +104,4 @@
         else:
             raise NotImplementedError(f"{reg_name} not implemented or not linked in `get_regularization_obj()`.")
 
-    return regularization_modules
->>>>>>> e4329c32
+    return regularization_modules